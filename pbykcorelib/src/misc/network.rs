//! Networking-related utility functions

use log::error;
use reqwest::{Response, header::CONTENT_TYPE};

use cms::{cert::CertificateChoices, content_info::ContentInfo, signed_data::SignedData};
use der::{Decode, Encode};
use pb_pki::get_reqwest_client_rustls;

use crate::{Error, Result};

/// Default value in seconds to use as timeout for network requests
pub static TIMEOUT: u64 = 60;

//------------------------------------------------------------------------------------
// Local methods
//------------------------------------------------------------------------------------
<<<<<<< HEAD
=======
/// Checks the HTTP status of a response, generates an appropriate log message and returns an error if necessary.
fn check_response(response: &Response, uri: &str) -> Result<()> {
    let status = response.status();
    if status == 403 {
        error!(
            "Received failure response ({status}) from {uri}. Make sure the OTP value is valid.",
        );
        return Err(Error::Forbidden);
    } else if status == 409 {
        error!("Received failure response ({status}) from {uri}. Have a Purebred Agent reset the device on the portal then re-enroll.",);
        return Err(Error::UnexpectedDeviceState);
    } else if status != 200 {
        error!("Request to {uri} failed with {:?}", status);
        return Err(Error::Http(status));
    }
    Ok(())
}

//------------------------------------------------------------------------------------
// Public methods
//------------------------------------------------------------------------------------
>>>>>>> 762f3ab8
/// Takes an encoded ContentInfo and returns the first Certificate read from SignedData payload
pub fn get_first_cert_from_signed_data(enc_ci: &[u8]) -> Result<x509_cert::Certificate> {
    match ContentInfo::from_der(enc_ci) {
        Ok(ci) => match ci.content.to_der() {
            Ok(content) => match SignedData::from_der(content.as_slice()) {
                Ok(sd) => {
                    for c in sd.certificates.iter() {
                        for a in c.0.iter() {
                            if let CertificateChoices::Certificate(c) = a
                                && c.tbs_certificate().subject() != c.tbs_certificate().issuer()
                            {
                                return Ok(c.clone());
                            }
                        }
                    }
                    error!("No certificate found in SignedData in get_first_cert_from_signed_data");
                    Err(Error::ParseError)
                }
                Err(e) => {
                    error!(
                        "Failed to parse SignedData in get_first_cert_from_signed_data: {:?}",
                        e
                    );
                    Err(Error::Asn1(e))
                }
            },
            Err(e) => {
                error!(
                    "Failed to encode content in get_first_cert_from_signed_data: {:?}",
                    e
                );
                Err(Error::Asn1(e))
            }
        },
        Err(e) => Err(Error::Asn1(e)),
    }
}

<<<<<<< HEAD
/// Checks the HTTP status of a response, generates an appropriate log message and returns an error if necessary.
fn check_response(response: &Response, uri: &str) -> Result<()> {
    let status = response.status();
    if status == 403 {
        error!(
            "Received failure response ({status}) from {uri}. Make sure the OTP value is valid.",
        );
        return Err(Error::Forbidden);
    } else if status == 409 {
        error!(
            "Received failure response ({status}) from {uri}. Have a Purebred Agent reset the device on the portal then re-enroll.",
        );
        return Err(Error::UnexpectedDeviceState);
    } else if status != 200 {
        error!("Request to {uri} failed with {:?}", status);
        return Err(Error::Http(status));
=======
/// Returns Content-Type header value from Response or an empty string
pub fn get_content_type(response: &Response) -> String {
    match response.headers().get("Content-Type") {
        Some(content_type_val) => match content_type_val.to_str() {
            Ok(s) => s.to_string(),
            Err(e) => {
                error!("Failed to process content type: {e:?}");
                String::new()
            }
        },
        None => String::new(),
>>>>>>> 762f3ab8
    }
}

<<<<<<< HEAD
//------------------------------------------------------------------------------------
// Public methods
//------------------------------------------------------------------------------------
/// Returns Content-Type header value from Response or an empty string
pub fn get_content_type(response: &Response) -> String {
    match response.headers().get("Content-Type") {
        Some(content_type_val) => match content_type_val.to_str() {
            Ok(s) => s.to_string(),
            Err(e) => {
                error!("Failed to process content type: {e:?}");
                String::new()
            }
        },
        None => String::new(),
    }
}

=======
>>>>>>> 762f3ab8
/// Retrieves a configuration profile from the indicated URL
pub async fn get_profile(url: &str) -> Result<Vec<u8>> {
    let client = get_reqwest_client_rustls(TIMEOUT, None)?;
    match client.get(url).send().await {
        Ok(response) => {
            let status = response.status();
            if status == 403 {
                error!(
                    "Received failure response ({status}) from {url}. Make sure the OTP value is valid.",
                );
                Err(Error::Forbidden)
            } else if status == 409 {
                error!(
                    "Received failure response ({status}) from {url}. Have a Purebred Agent reset the device on the portal then re-enroll.",
                );
                Err(Error::UnexpectedDeviceState)
            } else if status != 200 {
                error!(
                    "Received failure response from {url}: {}",
                    response.status()
                );
                Err(Error::Http(status))
            } else {
                match response.bytes().await {
                    Ok(bytes) => Ok(bytes.to_vec()),
                    Err(e) => {
                        error!("Failed to read response from {url}: {e:?}");
                        Err(Error::Network)
                    }
                }
            }
        }
        Err(e) => {
            error!("Failed to get a response from {url}: {e:?}");
            Err(Error::Network)
        }
    }
}

/// Fetches a P7 blob from the given URL and returns the first certificate that is not self-issued
pub async fn get_ca_cert(url: &str) -> Result<x509_cert::Certificate> {
    let client = get_reqwest_client_rustls(TIMEOUT, None)?;
    match client.get(url).send().await {
        Ok(response) => {
            if !response.status().is_success() {
                error!("Request to {url} failed with {:?}", response.status());
                return Err(Error::Network);
            }

            // some things "succeed" when handing us an HTML page with an error. skip those.
            if "text/html" == get_content_type(&response) {
                error!(
                    "Received HTML success from {:?}. Expected ContentInfo.",
                    url
                );
                return Err(Error::Unrecognized);
            }

            match &response.bytes().await {
                Ok(bytes) => get_first_cert_from_signed_data(bytes),
                Err(e) => {
                    error!("Failed to read response from {:?} with {e:?}.", url);
                    Err(Error::Network)
                }
            }
        }
        Err(e) => {
            error!("Failed to get response from {:?} with {e:?}.", url);
            Err(Error::Network)
        }
    }
}

/// Makes a POST request to the given URL with the provided body and content type and returns the result
/// as a buffer. Logs any error details before returning.
pub async fn post_body(uri: &str, body: &[u8], content_type: &str) -> Result<Vec<u8>> {
    let client = get_reqwest_client_rustls(TIMEOUT, None)?;
    let response = match client
        .post(uri)
        .body(body.to_vec())
        .header(CONTENT_TYPE, content_type)
        .send()
        .await
    {
        Ok(b) => b,
        Err(e) => {
            error!("Failed to send request to {uri} with: {e:?}");
            return Err(Error::Network);
        }
    };

    check_response(&response, uri)?;

    match response.bytes().await {
        Ok(bb) => Ok(bb.to_vec()),
        Err(e) => {
            error!("Failed to read response from {uri} with: {e:?}");
            Err(Error::Network)
        }
    }
}

/// Makes a POST request to the given URL and returns the result as a buffer. Logs error details
/// before returning.
pub async fn post_no_body(uri: &str) -> Result<Vec<u8>> {
    let client = get_reqwest_client_rustls(TIMEOUT, None)?;
    let response = match client.post(uri).send().await {
        Ok(b) => b,
        Err(e) => {
            error!("HTTP request send for {uri} failed with: {e:?}");
            return Err(Error::Network);
        }
    };

    check_response(&response, uri)?;

    match response.bytes().await {
        Ok(bb) => Ok(bb.to_vec()),
        Err(e) => {
            error!("Failed to read CMP response for {uri} with: {e:?}");
            Err(Error::Network)
        }
    }
}

/// Attempts to retrieve data from the given URL within the specified timeout.
pub async fn get_url(url: &str, timeout: u64) -> Result<()> {
    let client = get_reqwest_client_rustls(timeout, None)?;
    match client.get(url).send().await {
        Ok(response) => match response.bytes().await {
            Ok(_bytes) => Ok(()),
            Err(e) => {
                error!("Failed to read response from {url}: {e:?}");
                Err(Error::Network)
            }
        },
        Err(e) => {
            error!("Status check failed for {url}: {e:?}");
            Err(Error::Network)
        }
    }
}<|MERGE_RESOLUTION|>--- conflicted
+++ resolved
@@ -15,8 +15,6 @@
 //------------------------------------------------------------------------------------
 // Local methods
 //------------------------------------------------------------------------------------
-<<<<<<< HEAD
-=======
 /// Checks the HTTP status of a response, generates an appropriate log message and returns an error if necessary.
 fn check_response(response: &Response, uri: &str) -> Result<()> {
     let status = response.status();
@@ -38,7 +36,6 @@
 //------------------------------------------------------------------------------------
 // Public methods
 //------------------------------------------------------------------------------------
->>>>>>> 762f3ab8
 /// Takes an encoded ContentInfo and returns the first Certificate read from SignedData payload
 pub fn get_first_cert_from_signed_data(enc_ci: &[u8]) -> Result<x509_cert::Certificate> {
     match ContentInfo::from_der(enc_ci) {
@@ -77,24 +74,6 @@
     }
 }
 
-<<<<<<< HEAD
-/// Checks the HTTP status of a response, generates an appropriate log message and returns an error if necessary.
-fn check_response(response: &Response, uri: &str) -> Result<()> {
-    let status = response.status();
-    if status == 403 {
-        error!(
-            "Received failure response ({status}) from {uri}. Make sure the OTP value is valid.",
-        );
-        return Err(Error::Forbidden);
-    } else if status == 409 {
-        error!(
-            "Received failure response ({status}) from {uri}. Have a Purebred Agent reset the device on the portal then re-enroll.",
-        );
-        return Err(Error::UnexpectedDeviceState);
-    } else if status != 200 {
-        error!("Request to {uri} failed with {:?}", status);
-        return Err(Error::Http(status));
-=======
 /// Returns Content-Type header value from Response or an empty string
 pub fn get_content_type(response: &Response) -> String {
     match response.headers().get("Content-Type") {
@@ -106,30 +85,9 @@
             }
         },
         None => String::new(),
->>>>>>> 762f3ab8
-    }
-}
-
-<<<<<<< HEAD
-//------------------------------------------------------------------------------------
-// Public methods
-//------------------------------------------------------------------------------------
-/// Returns Content-Type header value from Response or an empty string
-pub fn get_content_type(response: &Response) -> String {
-    match response.headers().get("Content-Type") {
-        Some(content_type_val) => match content_type_val.to_str() {
-            Ok(s) => s.to_string(),
-            Err(e) => {
-                error!("Failed to process content type: {e:?}");
-                String::new()
-            }
-        },
-        None => String::new(),
-    }
-}
-
-=======
->>>>>>> 762f3ab8
+    }
+}
+
 /// Retrieves a configuration profile from the indicated URL
 pub async fn get_profile(url: &str) -> Result<Vec<u8>> {
     let client = get_reqwest_client_rustls(TIMEOUT, None)?;
